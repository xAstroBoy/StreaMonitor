--- conflicted
+++ resolved
@@ -1,19 +1,12 @@
-<<<<<<< HEAD
-DOWNLOADS_DIR = 'downloads'
-MIN_FREE_DISK_PERCENT = 1.0  # in %
-DEBUG = False
-
-# The camsoda bot ignores this setting in favor of a chrome useragent generated with the fake-useragent library
-HTTP_USER_AGENT = "Mozilla/5.0 (X11; Ubuntu; Linux x86_64; rv:75.0) Gecko/20100101 Firefox/75.0"
-=======
 import os
 
 
 DOWNLOADS_DIR = os.getenv("STRMNTR_DOWNLOAD_DIR", "downloads")
 MIN_FREE_DISK_PERCENT = int(os.getenv("STRMNTR_MIN_FREE_SPACE", 5.0))  # in %
 DEBUG = bool(os.getenv("STRMNTR_DEBUG", False))
+
+# The camsoda bot ignores this setting in favor of a chrome useragent generated with the fake-useragent library
 HTTP_USER_AGENT = os.getenv("STRMNTR_USER_AGENT", "Mozilla/5.0 (X11; Ubuntu; Linux x86_64; rv:135.0) Gecko/20100101 Firefox/135.0")
->>>>>>> 3cb111e0
 
 # You can enter a number to select a specific height.
 # Use a huge number here and closest match to get the highest resolution variant
